/*
 * Jailhouse, a Linux-based partitioning hypervisor
 *
 * Copyright (c) Siemens AG, 2013
 *
 * Authors:
 *  Jan Kiszka <jan.kiszka@siemens.com>
 *
 * This work is licensed under the terms of the GNU GPL, version 2.  See
 * the COPYING file in the top-level directory.
 */

#include <jailhouse/entry.h>
#include <jailhouse/paging.h>
#include <jailhouse/processor.h>
#include <jailhouse/printk.h>
#include <jailhouse/string.h>
#include <jailhouse/control.h>
#include <jailhouse/hypercall.h>
#include <asm/apic.h>
#include <asm/fault.h>
#include <asm/vmx.h>
#include <asm/vtd.h>

static const struct segment invalid_seg = {
	.access_rights = 0x10000
};

static u8 __attribute__((aligned(PAGE_SIZE))) msr_bitmap[][0x2000/8] = {
	[ VMX_MSR_BITMAP_0000_READ ] = {
		[      0/8 ...  0x7ff/8 ] = 0,
		[  0x800/8 ...  0x807/8 ] = 0x0c, /* 0x802, 0x803 */
		[  0x808/8 ...  0x80f/8 ] = 0xa5, /* 0x808, 0x80a, 0x80d */
		[  0x810/8 ...  0x817/8 ] = 0xff, /* 0x810 - 0x817 */
		[  0x818/8 ...  0x81f/8 ] = 0xff, /* 0x818 - 0x81f */
		[  0x820/8 ...  0x827/8 ] = 0xff, /* 0x820 - 0x827 */
		[  0x828/8 ...  0x82f/8 ] = 0x81, /* 0x828, 0x82f */
		[  0x830/8 ...  0x837/8 ] = 0xfd, /* 0x830, 0x832 - 0x837 */
		[  0x838/8 ...  0x83f/8 ] = 0x43, /* 0x838, 0x839, 0x83e */
		[  0x840/8 ... 0x1fff/8 ] = 0,
	},
	[ VMX_MSR_BITMAP_C000_READ ] = {
		[      0/8 ... 0x1fff/8 ] = 0,
	},
	[ VMX_MSR_BITMAP_0000_WRITE ] = {
		[      0/8 ...  0x807/8 ] = 0,
		[  0x808/8 ...  0x80f/8 ] = 0x89, /* 0x808, 0x80b, 0x80f */
		[  0x810/8 ...  0x827/8 ] = 0,
		[  0x828/8 ...  0x82f/8 ] = 0x81, /* 0x828, 0x82f */
		[  0x830/8 ...  0x837/8 ] = 0xfd, /* 0x830, 0x832 - 0x837 */
		[  0x838/8 ...  0x83f/8 ] = 0xc1, /* 0x838, 0x83e, 0x83f */
		[  0x840/8 ... 0x1fff/8 ] = 0,
	},
	[ VMX_MSR_BITMAP_C000_WRITE ] = {
		[      0/8 ... 0x1fff/8 ] = 0,
	},
};
static u8 __attribute__((aligned(PAGE_SIZE))) apic_access_page[PAGE_SIZE];

static unsigned int vmx_true_msr_offs;

static bool vmxon(struct per_cpu *cpu_data)
{
	unsigned long vmxon_addr;
	u8 ok;

	vmxon_addr = page_map_hvirt2phys(&cpu_data->vmxon_region);
	asm volatile(
		"vmxon (%1)\n\t"
		"seta %0"
		: "=rm" (ok)
		: "r" (&vmxon_addr), "m" (vmxon_addr)
		: "memory", "cc");
	return ok;
}

bool vmcs_clear(struct vmcs *vmcs)
{
	unsigned long vmcs_addr = page_map_hvirt2phys(vmcs);
	u8 ok;

	asm volatile(
		"vmclear (%1)\n\t"
		"seta %0"
		: "=qm" (ok)
		: "r" (&vmcs_addr), "m" (vmcs_addr)
		: "memory", "cc");
	return ok;
}

bool vmcs_load(struct vmcs *vmcs)
{
	unsigned long vmcs_addr = page_map_hvirt2phys(vmcs);
	u8 ok;

	asm volatile(
		"vmptrld (%1)\n\t"
		"seta %0"
		: "=qm" (ok)
		: "r" (&vmcs_addr), "m" (vmcs_addr)
		: "memory", "cc");
	return ok;
}

bool vmcs_write64(unsigned long field, unsigned long val)
{
	u8 ok;

	asm volatile(
		"vmwrite %1,%2\n\t"
		"setnz %0"
		: "=qm" (ok)
		: "r" (val), "r" (field)
		: "cc");
	if (!ok)
		printk("FATAL: vmwrite %08lx failed, error %d, caller %p\n",
		       field, vmcs_read32(VM_INSTRUCTION_ERROR),
		       __builtin_return_address(0));
	return ok;
}

void vmx_init(void)
{
	if (!using_x2apic)
		return;

	/* allow direct x2APIC access except for ICR writes */
	memset(&msr_bitmap[VMX_MSR_BITMAP_0000_READ][MSR_X2APIC_BASE/8], 0,
	       (MSR_X2APIC_END - MSR_X2APIC_BASE + 1)/8);
	memset(&msr_bitmap[VMX_MSR_BITMAP_0000_WRITE][MSR_X2APIC_BASE/8], 0,
	       (MSR_X2APIC_END - MSR_X2APIC_BASE + 1)/8);
	msr_bitmap[VMX_MSR_BITMAP_0000_WRITE][MSR_X2APIC_ICR/8] = 0x01;
}

int vmx_cell_init(struct cell *cell, struct jailhouse_cell_desc *config)
{
	struct jailhouse_memory *mem;
	u32 page_flags, table_flags;
	u32 pio_bitmap_size, size;
	u8 *pio_bitmap;
	int n, err;

	/* build root cell EPT */
	cell->vmx.ept = page_alloc(&mem_pool, 1);
	if (!cell->vmx.ept)
		return -ENOMEM;

	mem = (void *)config + sizeof(struct jailhouse_cell_desc) +
		config->cpu_set_size;

	for (n = 0; n < config->num_memory_regions; n++, mem++) {
		page_flags = EPT_FLAG_WB_TYPE;
		if (mem->access_flags & JAILHOUSE_MEM_READ)
			page_flags |= EPT_FLAG_READ;
		if (mem->access_flags & JAILHOUSE_MEM_WRITE)
			page_flags |= EPT_FLAG_WRITE;
		if (mem->access_flags & JAILHOUSE_MEM_EXECUTE)
			page_flags |= EPT_FLAG_EXECUTE;
		table_flags = page_flags & ~EPT_FLAG_WB_TYPE;

		err = page_map_create(cell->vmx.ept, mem->phys_start,
				      mem->size, mem->virt_start, page_flags,
				      table_flags, PAGE_DIR_LEVELS);
		if (err)
			/* FIXME: release vmx.ept */
			return err;
	}

	page_flags = EPT_FLAG_READ | EPT_FLAG_WRITE | EPT_FLAG_WB_TYPE;
	table_flags = EPT_FLAG_READ | EPT_FLAG_WRITE;
	err = page_map_create(cell->vmx.ept,
			      page_map_hvirt2phys(apic_access_page),
			      PAGE_SIZE, XAPIC_BASE, page_flags, table_flags,
			      PAGE_DIR_LEVELS);
	if (err)
		/* FIXME: release vmx.ept */
		return err;

	pio_bitmap = (void *)mem +
		config->num_irq_lines * sizeof(struct jailhouse_irq_line);
	pio_bitmap_size = config->pio_bitmap_size;

	memset(cell->vmx.io_bitmap, -1, sizeof(cell->vmx.io_bitmap));

	for (n = 0; n < 2; n++) {
		size = pio_bitmap_size <= PAGE_SIZE ?
			pio_bitmap_size : PAGE_SIZE;
		memcpy(cell->vmx.io_bitmap + n * PAGE_SIZE, pio_bitmap, size);
		pio_bitmap += size;
		pio_bitmap_size -= size;
	}

	return 0;
}

void vmx_cell_shrink(struct cell *cell, struct jailhouse_cell_desc *config)
{
	struct jailhouse_memory *mem;
	u32 pio_bitmap_size;
	u8 *pio_bitmap, *b;
	int n;

	mem = (void *)config + sizeof(struct jailhouse_cell_desc) +
		config->cpu_set_size;

	for (n = 0; n < config->num_memory_regions; n++, mem++)
		/* FIXME: phys_start only works for the Linux cell. We need
		 * the original memory region, match phys_start and use
		 * virt_start from there. */
		page_map_destroy(cell->vmx.ept, mem->phys_start, mem->size,
				 PAGE_DIR_LEVELS);

	pio_bitmap = (void *)mem +
		config->num_irq_lines * sizeof(struct jailhouse_irq_line);
	pio_bitmap_size = config->pio_bitmap_size;

	for (b = cell->vmx.io_bitmap; pio_bitmap_size > 0;
	     b++, pio_bitmap++, pio_bitmap_size--)
		*b |= ~*pio_bitmap;

	vmx_invept();
}

void vmx_invept(void)
{
	unsigned long ept_cap = read_msr(MSR_IA32_VMX_EPT_VPID_CAP);
	struct {
		u64 eptp;
		u64 reserved;
	} descriptor;
	u64 type;
	u8 ok;

	descriptor.reserved = 0;
	if (ept_cap & EPT_INVEPT_SINGLE) {
		type = VMX_INVEPT_SINGLE;
		descriptor.eptp = vmcs_read64(EPT_POINTER);
	} else {
		type = VMX_INVEPT_GLOBAL;
		descriptor.eptp = 0;
	}
	asm volatile(
		"invept (%1),%2\n\t"
		"seta %0\n\t"
		: "=qm" (ok)
		: "r" (&descriptor), "r" (type)
		: "memory", "cc");

	if (!ok) {
		panic_printk("FATAL: invept failed, error %d\n",
			     vmcs_read32(VM_INSTRUCTION_ERROR));
		panic_stop(NULL);
	}
}

static bool vmx_set_guest_cr(int cr, unsigned long val)
{
	unsigned long fixed0, fixed1, required1;
	bool ok = true;

	fixed0 = read_msr(cr ? MSR_IA32_VMX_CR4_FIXED0
			     : MSR_IA32_VMX_CR0_FIXED0);
	fixed1 = read_msr(cr ? MSR_IA32_VMX_CR4_FIXED1
			     : MSR_IA32_VMX_CR0_FIXED1);
	required1 = fixed0 & fixed1;
	if (cr == 0) {
		fixed1 &= ~(X86_CR0_NW | X86_CR0_CD);
		required1 &= ~(X86_CR0_PE | X86_CR0_PG);
		required1 |= X86_CR0_ET;
	}
	ok &= vmcs_write64(cr ? GUEST_CR4 : GUEST_CR0,
			   (val & fixed1) | required1);
	ok &= vmcs_write64(cr ? CR4_READ_SHADOW : CR0_READ_SHADOW, val);
	ok &= vmcs_write64(cr ? CR4_GUEST_HOST_MASK : CR0_GUEST_HOST_MASK,
			   required1 | ~fixed1);

	return ok;
}

static bool vmx_set_cell_config(struct cell *cell)
{
	u8 *io_bitmap;
	bool ok = true;

	io_bitmap = cell->vmx.io_bitmap;
	ok &= vmcs_write64(IO_BITMAP_A, page_map_hvirt2phys(io_bitmap));
	ok &= vmcs_write64(IO_BITMAP_B,
			   page_map_hvirt2phys(io_bitmap + PAGE_SIZE));

	ok &= vmcs_write64(EPT_POINTER,
			   page_map_hvirt2phys(cell->vmx.ept) |
			   EPT_TYPE_WRITEBACK | EPT_PAGE_WALK_LEN);

	return ok;
}

<<<<<<< HEAD
bool vmcs_host_setup(struct per_cpu *cpu_data)
=======
static bool vmx_set_guest_segment(const struct segment *seg,
				  unsigned long selector_field)
{
	bool ok = true;

	ok &= vmcs_write16(selector_field, seg->selector);
	ok &= vmcs_write64(selector_field + GUEST_SEG_BASE, seg->base);
	ok &= vmcs_write32(selector_field + GUEST_SEG_LIMIT, seg->limit);
	ok &= vmcs_write32(selector_field + GUEST_SEG_AR_BYTES,
			   seg->access_rights);
	return ok;
}

static bool vmcs_setup(struct per_cpu *cpu_data)
>>>>>>> e4e7fbe3
{
	struct desc_table_reg dtr;

	bool ok = true;

	ok &= vmcs_write64(HOST_CR0, read_cr0());
	ok &= vmcs_write64(HOST_CR3, read_cr3());
	ok &= vmcs_write64(HOST_CR4, read_cr4());

	ok &= vmcs_write16(HOST_CS_SELECTOR, GDT_DESC_CODE * 8);
	ok &= vmcs_write16(HOST_DS_SELECTOR, 0);
	ok &= vmcs_write16(HOST_ES_SELECTOR, 0);
	ok &= vmcs_write16(HOST_SS_SELECTOR, 0);
	ok &= vmcs_write16(HOST_FS_SELECTOR, 0);
	ok &= vmcs_write16(HOST_GS_SELECTOR, 0);
	ok &= vmcs_write16(HOST_TR_SELECTOR, GDT_DESC_TSS * 8);

	ok &= vmcs_write64(HOST_FS_BASE, 0);
	ok &= vmcs_write64(HOST_GS_BASE, 0);
	ok &= vmcs_write64(HOST_TR_BASE, 0);

	read_gdtr(&dtr);
	ok &= vmcs_write64(HOST_GDTR_BASE, dtr.base);
	read_idtr(&dtr);
	ok &= vmcs_write64(HOST_IDTR_BASE, dtr.base);

	ok &= vmcs_write64(HOST_IA32_EFER,
			   EFER_SCE | EFER_LMA | EFER_LME | EFER_NX);

	ok &= vmcs_write64(HOST_IA32_PAT, read_msr(MSR_IA32_CR_PAT));
	ok &= vmcs_write64(HOST_IA32_PERF_GLOBAL_CTRL, 0);

	ok &= vmcs_write32(HOST_IA32_SYSENTER_CS,
			   read_msr(MSR_IA32_SYSENTER_CS));
	ok &= vmcs_write64(HOST_IA32_SYSENTER_EIP,
			   read_msr(MSR_IA32_SYSENTER_EIP));
	ok &= vmcs_write64(HOST_IA32_SYSENTER_ESP,
			   read_msr(MSR_IA32_SYSENTER_ESP));

	ok &= vmcs_write64(HOST_RSP, (unsigned long)cpu_data->stack +
			   sizeof(cpu_data->stack));
	ok &= vmcs_write64(HOST_RIP, (unsigned long)vm_exit);

	return ok;
}

static bool vmcs_setup(struct per_cpu *cpu_data)
{
	unsigned long val;
	bool ok = true;

	ok &= vmcs_host_setup(cpu_data);

	ok &= vmx_set_guest_cr(0, read_cr0());
	ok &= vmx_set_guest_cr(4, read_cr4() & ~X86_CR4_VMXE);

	ok &= vmcs_write64(GUEST_CR3, cpu_data->linux_cr3);


	ok &= vmx_set_guest_segment(&cpu_data->linux_cs, GUEST_CS_SELECTOR);
	ok &= vmx_set_guest_segment(&cpu_data->linux_ds, GUEST_DS_SELECTOR);
	ok &= vmx_set_guest_segment(&cpu_data->linux_es, GUEST_ES_SELECTOR);
	ok &= vmx_set_guest_segment(&cpu_data->linux_fs, GUEST_FS_SELECTOR);
	ok &= vmx_set_guest_segment(&cpu_data->linux_gs, GUEST_GS_SELECTOR);
	ok &= vmx_set_guest_segment(&invalid_seg, GUEST_SS_SELECTOR);
	ok &= vmx_set_guest_segment(&cpu_data->linux_tss, GUEST_TR_SELECTOR);
	ok &= vmx_set_guest_segment(&invalid_seg, GUEST_LDTR_SELECTOR);

	ok &= vmcs_write64(GUEST_GDTR_BASE, cpu_data->linux_gdtr.base);
	ok &= vmcs_write32(GUEST_GDTR_LIMIT, cpu_data->linux_gdtr.limit);
	ok &= vmcs_write64(GUEST_IDTR_BASE, cpu_data->linux_idtr.base);
	ok &= vmcs_write32(GUEST_IDTR_LIMIT, cpu_data->linux_idtr.limit);

	ok &= vmcs_write64(GUEST_RFLAGS, 0x02);
	ok &= vmcs_write64(GUEST_RSP, cpu_data->linux_sp +
			   (NUM_ENTRY_REGS + 1) * sizeof(unsigned long));
	ok &= vmcs_write64(GUEST_RIP, cpu_data->linux_ip);

	ok &= vmcs_write32(GUEST_SYSENTER_CS,
			   read_msr(MSR_IA32_SYSENTER_CS));
	ok &= vmcs_write64(GUEST_SYSENTER_EIP,
			   read_msr(MSR_IA32_SYSENTER_EIP));
	ok &= vmcs_write64(GUEST_SYSENTER_ESP,
			   read_msr(MSR_IA32_SYSENTER_ESP));

	ok &= vmcs_write64(GUEST_DR7, 0x00000400);

	ok &= vmcs_write32(GUEST_ACTIVITY_STATE, GUEST_ACTIVITY_ACTIVE);
	ok &= vmcs_write32(GUEST_INTERRUPTIBILITY_INFO, 0);
	ok &= vmcs_write32(GUEST_PENDING_DBG_EXCEPTIONS, 0);

	ok &= vmcs_write64(GUEST_IA32_EFER, cpu_data->linux_efer);

	// TODO: switch PAT, PERF */

	ok &= vmcs_write64(VMCS_LINK_POINTER, -1UL);
	ok &= vmcs_write32(VM_ENTRY_INTR_INFO_FIELD, 0);

	val = read_msr(MSR_IA32_VMX_PINBASED_CTLS + vmx_true_msr_offs);
	val |= PIN_BASED_NMI_EXITING;
	ok &= vmcs_write32(PIN_BASED_VM_EXEC_CONTROL, val);

	ok &= vmcs_write32(VMX_PREEMPTION_TIMER_VALUE, 0);

	val = read_msr(MSR_IA32_VMX_PROCBASED_CTLS + vmx_true_msr_offs);
	val |= CPU_BASED_USE_IO_BITMAPS | CPU_BASED_USE_MSR_BITMAPS |
		CPU_BASED_ACTIVATE_SECONDARY_CONTROLS;
	ok &= vmcs_write32(CPU_BASED_VM_EXEC_CONTROL, val);

	ok &= vmcs_write64(MSR_BITMAP, page_map_hvirt2phys(msr_bitmap));

	val = read_msr(MSR_IA32_VMX_PROCBASED_CTLS2);
	val |= SECONDARY_EXEC_VIRTUALIZE_APIC_ACCESSES |
		SECONDARY_EXEC_ENABLE_EPT | SECONDARY_EXEC_UNRESTRICTED_GUEST;
	ok &= vmcs_write32(SECONDARY_VM_EXEC_CONTROL, val);

	ok &= vmcs_write64(APIC_ACCESS_ADDR,
			   page_map_hvirt2phys(apic_access_page));

	ok &= vmx_set_cell_config(cpu_data->cell);

	ok &= vmcs_write32(EXCEPTION_BITMAP, 0);

	val = read_msr(MSR_IA32_VMX_EXIT_CTLS + vmx_true_msr_offs);
	val |= VM_EXIT_HOST_ADDR_SPACE_SIZE | VM_EXIT_SAVE_IA32_EFER |
		VM_EXIT_LOAD_IA32_EFER;
	ok &= vmcs_write32(VM_EXIT_CONTROLS, val);

	ok &= vmcs_write32(VM_EXIT_MSR_STORE_COUNT, 0);
	ok &= vmcs_write32(VM_EXIT_MSR_LOAD_COUNT, 0);
	ok &= vmcs_write32(VM_ENTRY_MSR_LOAD_COUNT, 0);

	val = read_msr(MSR_IA32_VMX_ENTRY_CTLS + vmx_true_msr_offs);
	val |= VM_ENTRY_IA32E_MODE | VM_ENTRY_LOAD_IA32_EFER;
	ok &= vmcs_write32(VM_ENTRY_CONTROLS, val);

	ok &= vmcs_write32(CR3_TARGET_COUNT, 0);

	return ok;
}

int vmx_cpu_init(struct per_cpu *cpu_data)
{
	unsigned long vmx_proc_ctrl, vmx_proc_ctrl2, ept_cap;
	unsigned long vmx_pin_ctrl, feature_ctrl, mask;
	unsigned long vmx_basic;
	unsigned long cr4;
	u32 revision_id;

	if (!(cpuid_ecx(1) & X86_FEATURE_VMX))
		return -ENODEV;

	cr4 = read_cr4();
	if (cr4 & X86_CR4_VMXE)
		return -EBUSY;

	vmx_basic = read_msr(MSR_IA32_VMX_BASIC);

	/* require VMCS size <= PAGE_SIZE */
	if (((vmx_basic >> 32) & 0x1fff) > PAGE_SIZE)
		return -EIO;

	/* require VMCS memory access type == write back */
	if (((vmx_basic >> 50) & 0xf) != 6)
		return -EIO;

	if (vmx_basic & (1UL << 55))
		vmx_true_msr_offs = MSR_IA32_VMX_TRUE_PINBASED_CTLS -
			MSR_IA32_VMX_PINBASED_CTLS;

	/* require NMI exiting and preemption timer support */
	vmx_pin_ctrl = read_msr(MSR_IA32_VMX_PINBASED_CTLS +
				vmx_true_msr_offs) >> 32;
	if (!(vmx_pin_ctrl & PIN_BASED_NMI_EXITING) ||
	    !(vmx_pin_ctrl & PIN_BASED_VMX_PREEMPTION_TIMER))
		return -EIO;

	/* require I/O and MSR bitmap as well as secondary controls support */
	vmx_proc_ctrl = read_msr(MSR_IA32_VMX_PROCBASED_CTLS +
				 vmx_true_msr_offs) >> 32;
	if (!(vmx_proc_ctrl & CPU_BASED_USE_IO_BITMAPS) ||
	    !(vmx_proc_ctrl & CPU_BASED_USE_MSR_BITMAPS) ||
	    !(vmx_proc_ctrl & CPU_BASED_ACTIVATE_SECONDARY_CONTROLS))
		return -EIO;

	/* require APIC access, EPT and unrestricted guest mode support */
	vmx_proc_ctrl2 = read_msr(MSR_IA32_VMX_PROCBASED_CTLS2) >> 32;
	ept_cap = read_msr(MSR_IA32_VMX_EPT_VPID_CAP);
	if (!(vmx_proc_ctrl2 & SECONDARY_EXEC_VIRTUALIZE_APIC_ACCESSES) ||
	    !(vmx_proc_ctrl2 & SECONDARY_EXEC_ENABLE_EPT) ||
	    (ept_cap & EPT_MANDATORY_FEATURES) != EPT_MANDATORY_FEATURES ||
	    !(ept_cap & (EPT_INVEPT_SINGLE | EPT_INVEPT_GLOBAL)) ||
	    !(vmx_proc_ctrl2 & SECONDARY_EXEC_UNRESTRICTED_GUEST))
		return -EIO;

	revision_id = (u32)vmx_basic;
	cpu_data->vmxon_region.revision_id = revision_id;
	cpu_data->vmxon_region.shadow_indicator = 0;
	cpu_data->vmcs.revision_id = revision_id;
	cpu_data->vmcs.shadow_indicator = 0;

	// TODO: validate CR0

	/* Note: We assume that TXT is off */
	feature_ctrl = read_msr(MSR_IA32_FEATURE_CONTROL);
	mask = FEATURE_CONTROL_LOCKED |
		FEATURE_CONTROL_VMXON_ENABLED_OUTSIDE_SMX;

	if ((feature_ctrl & mask) != mask) {
		if (feature_ctrl & FEATURE_CONTROL_LOCKED)
			return -ENODEV;

		feature_ctrl |= mask;
		write_msr(MSR_IA32_FEATURE_CONTROL, feature_ctrl);
	}

	write_cr4(cr4 | X86_CR4_VMXE);
	// TODO: validate CR4

	if (!vmxon(cpu_data))  {
		write_cr4(cr4);
		return -EIO;
	}

	cpu_data->vmx_state = VMXON;

	if (!vmcs_clear(&cpu_data->vmcs) ||
	    !vmcs_load(&cpu_data->vmcs) ||
	    !vmcs_setup(cpu_data))
		return -EIO;

	cpu_data->vmx_state = VMCS_READY;

	return nvmx_cpu_init(cpu_data);
}

void vmx_cpu_exit(struct per_cpu *cpu_data)
{
	if (cpu_data->vmx_state == VMXOFF)
		return;

	cpu_data->vmx_state = VMXOFF;
	vmcs_clear(&cpu_data->vmcs);
	nvmx_cpu_exit(cpu_data);
	asm volatile("vmxoff" : : : "cc");
	write_cr4(read_cr4() & ~X86_CR4_VMXE);
}

void vmx_cpu_activate_vmm(struct per_cpu *cpu_data)
{
	/* We enter Linux at the point arch_entry would return to as well.
	 * rax is cleared to signal success to the caller. */
	asm volatile(
		"mov (%%rdi),%%r15\n\t"
		"mov 0x8(%%rdi),%%r14\n\t"
		"mov 0x10(%%rdi),%%r13\n\t"
		"mov 0x18(%%rdi),%%r12\n\t"
		"mov 0x20(%%rdi),%%rbx\n\t"
		"mov 0x28(%%rdi),%%rbp\n\t"
		"vmlaunch\n\t"
		"pop %%rbp"
		: /* no output */
		: "a" (0), "D" (cpu_data->linux_reg)
		: "memory", "r15", "r14", "r13", "r12", "rbx", "rbp", "cc");

	panic_printk("FATAL: vmlaunch failed, error %d\n",
		     vmcs_read32(VM_INSTRUCTION_ERROR));
	panic_stop(cpu_data);
}

static void __attribute__((noreturn))
vmx_cpu_deactivate_vmm(struct registers *guest_regs, struct per_cpu *cpu_data)
{
	unsigned long *stack = (unsigned long *)vmcs_read64(GUEST_RSP);
	unsigned long linux_ip = vmcs_read64(GUEST_RIP);

	cpu_data->linux_cr3 = vmcs_read64(GUEST_CR3);

	cpu_data->linux_gdtr.base = vmcs_read64(GUEST_GDTR_BASE);
	cpu_data->linux_gdtr.limit = vmcs_read64(GUEST_GDTR_LIMIT);
	cpu_data->linux_idtr.base = vmcs_read64(GUEST_IDTR_BASE);
	cpu_data->linux_idtr.limit = vmcs_read64(GUEST_IDTR_LIMIT);

	cpu_data->linux_cs.selector = vmcs_read32(GUEST_CS_SELECTOR);

	cpu_data->linux_tss.selector = vmcs_read32(GUEST_TR_SELECTOR);

	cpu_data->linux_efer = vmcs_read64(GUEST_IA32_EFER);
	cpu_data->linux_fs.base = vmcs_read64(GUEST_FS_BASE);
	cpu_data->linux_gs.base = vmcs_read64(GUEST_GS_BASE);

	cpu_data->linux_sysenter_cs = vmcs_read32(GUEST_SYSENTER_CS);
	cpu_data->linux_sysenter_eip = vmcs_read64(GUEST_SYSENTER_EIP);
	cpu_data->linux_sysenter_esp = vmcs_read64(GUEST_SYSENTER_ESP);

	cpu_data->linux_ds.selector = vmcs_read16(GUEST_DS_SELECTOR);
	cpu_data->linux_es.selector = vmcs_read16(GUEST_ES_SELECTOR);
	cpu_data->linux_fs.selector = vmcs_read16(GUEST_FS_SELECTOR);
	cpu_data->linux_gs.selector = vmcs_read16(GUEST_GS_SELECTOR);

	arch_cpu_restore(cpu_data);

	stack--;
	*stack = linux_ip;

	asm volatile (
		"mov %%rbx,%%rsp\n\t"
		"pop %%r15\n\t"
		"pop %%r14\n\t"
		"pop %%r13\n\t"
		"pop %%r12\n\t"
		"pop %%r11\n\t"
		"pop %%r10\n\t"
		"pop %%r9\n\t"
		"pop %%r8\n\t"
		"pop %%rdi\n\t"
		"pop %%rsi\n\t"
		"pop %%rbp\n\t"
		"add $8,%%rsp\n\t"
		"pop %%rbx\n\t"
		"pop %%rdx\n\t"
		"pop %%rcx\n\t"
		"mov %%rax,%%rsp\n\t"
		"xor %%rax,%%rax\n\t"
		"ret"
		: : "a" (stack), "b" (guest_regs));
	__builtin_unreachable();
}

static void vmx_cpu_reset(struct registers *guest_regs,
			  struct per_cpu *cpu_data, unsigned int sipi_vector)
{
	unsigned long val;
	bool ok = true;

	ok &= vmx_set_guest_cr(0, X86_CR0_NW | X86_CR0_CD | X86_CR0_ET);
	ok &= vmx_set_guest_cr(4, 0);

	ok &= vmcs_write64(GUEST_CR3, 0);

	ok &= vmcs_write64(GUEST_RFLAGS, 0x02);
	ok &= vmcs_write64(GUEST_RSP, 0);

	val = 0;
	if (sipi_vector == APIC_BSP_PSEUDO_SIPI) {
		val = 0xfff0;
		sipi_vector = 0xf0;
	}
	ok &= vmcs_write64(GUEST_RIP, val);

	ok &= vmcs_write16(GUEST_CS_SELECTOR, sipi_vector << 8);
	ok &= vmcs_write64(GUEST_CS_BASE, sipi_vector << 12);
	ok &= vmcs_write32(GUEST_CS_LIMIT, 0xffff);
	ok &= vmcs_write32(GUEST_CS_AR_BYTES, 0x0009b);

	ok &= vmcs_write16(GUEST_DS_SELECTOR, 0);
	ok &= vmcs_write64(GUEST_DS_BASE, 0);
	ok &= vmcs_write32(GUEST_DS_LIMIT, 0xffff);
	ok &= vmcs_write32(GUEST_DS_AR_BYTES, 0x00093);

	ok &= vmcs_write16(GUEST_ES_SELECTOR, 0);
	ok &= vmcs_write64(GUEST_ES_BASE, 0);
	ok &= vmcs_write32(GUEST_ES_LIMIT, 0xffff);
	ok &= vmcs_write32(GUEST_ES_AR_BYTES, 0x00093);

	ok &= vmcs_write16(GUEST_FS_SELECTOR, 0);
	ok &= vmcs_write64(GUEST_FS_BASE, 0);
	ok &= vmcs_write32(GUEST_FS_LIMIT, 0xffff);
	ok &= vmcs_write32(GUEST_FS_AR_BYTES, 0x00093);

	ok &= vmcs_write16(GUEST_GS_SELECTOR, 0);
	ok &= vmcs_write64(GUEST_GS_BASE, 0);
	ok &= vmcs_write32(GUEST_GS_LIMIT, 0xffff);
	ok &= vmcs_write32(GUEST_GS_AR_BYTES, 0x00093);

	ok &= vmcs_write16(GUEST_SS_SELECTOR, 0);
	ok &= vmcs_write64(GUEST_SS_BASE, 0);
	ok &= vmcs_write32(GUEST_SS_LIMIT, 0xffff);
	ok &= vmcs_write32(GUEST_SS_AR_BYTES, 0x00093);

	ok &= vmcs_write16(GUEST_TR_SELECTOR, 0);
	ok &= vmcs_write64(GUEST_TR_BASE, 0);
	ok &= vmcs_write32(GUEST_TR_LIMIT, 0xffff);
	ok &= vmcs_write32(GUEST_TR_AR_BYTES, 0x0008b);

	ok &= vmcs_write16(GUEST_LDTR_SELECTOR, 0);
	ok &= vmcs_write64(GUEST_LDTR_BASE, 0);
	ok &= vmcs_write32(GUEST_LDTR_LIMIT, 0xffff);
	ok &= vmcs_write32(GUEST_LDTR_AR_BYTES, 0x00082);

	ok &= vmcs_write64(GUEST_GDTR_BASE, 0);
	ok &= vmcs_write32(GUEST_GDTR_LIMIT, 0xffff);
	ok &= vmcs_write64(GUEST_IDTR_BASE, 0);
	ok &= vmcs_write32(GUEST_IDTR_LIMIT, 0xffff);

	ok &= vmcs_write64(GUEST_IA32_EFER, 0);

	ok &= vmcs_write32(GUEST_SYSENTER_CS, 0);
	ok &= vmcs_write64(GUEST_SYSENTER_EIP, 0);
	ok &= vmcs_write64(GUEST_SYSENTER_ESP, 0);

	ok &= vmcs_write64(GUEST_DR7, 0x00000400);

	ok &= vmcs_write32(GUEST_ACTIVITY_STATE, GUEST_ACTIVITY_ACTIVE);
	ok &= vmcs_write32(GUEST_INTERRUPTIBILITY_INFO, 0);
	ok &= vmcs_write32(GUEST_PENDING_DBG_EXCEPTIONS, 0);

	val = vmcs_read32(VM_ENTRY_CONTROLS);
	val &= ~VM_ENTRY_IA32E_MODE;
	ok &= vmcs_write32(VM_ENTRY_CONTROLS, val);

	ok &= vmx_set_cell_config(cpu_data->cell);

	memset(guest_regs, 0, sizeof(*guest_regs));

	if (!ok) {
		panic_printk("FATAL: CPU reset failed\n");
		panic_stop(cpu_data);
	}
}

void vmx_schedule_vmexit(struct per_cpu *cpu_data)
{
	u32 pin_based_ctrl;

	if (!cpu_data->vmx_state == VMCS_READY)
		return;

	// TODO: address nested vmcs if required
	pin_based_ctrl = vmcs_read32(PIN_BASED_VM_EXEC_CONTROL);
	pin_based_ctrl |= PIN_BASED_VMX_PREEMPTION_TIMER;
	vmcs_write32(PIN_BASED_VM_EXEC_CONTROL, pin_based_ctrl);
}

static void vmx_disable_preemption_timer(void)
{
	u32 pin_based_ctrl = vmcs_read32(PIN_BASED_VM_EXEC_CONTROL);

	pin_based_ctrl &= ~PIN_BASED_VMX_PREEMPTION_TIMER;
	vmcs_write32(PIN_BASED_VM_EXEC_CONTROL, pin_based_ctrl);
}

void vmx_skip_emulated_instruction(unsigned int inst_len)
{
	vmcs_write64(GUEST_RIP, vmcs_read64(GUEST_RIP) + inst_len);
}

static void update_efer(void)
{
	unsigned long efer = vmcs_read64(GUEST_IA32_EFER);

	if ((efer & (EFER_LME | EFER_LMA)) != EFER_LME)
		return;

	efer |= EFER_LMA;
	vmcs_write64(GUEST_IA32_EFER, efer);
	vmcs_write32(VM_ENTRY_CONTROLS,
		     vmcs_read32(VM_ENTRY_CONTROLS) | VM_ENTRY_IA32E_MODE);
}

static bool vmx_handle_cr(struct registers *guest_regs,
			  struct per_cpu *cpu_data)
{
	u64 exit_qualification = vmcs_read64(EXIT_QUALIFICATION);
	unsigned long cr, reg, val;

	cr = exit_qualification & 0xf;
	reg = (exit_qualification >> 8) & 0xf;

	switch ((exit_qualification >> 4) & 3) {
	case 0: /* move to cr */
		if (reg == 4)
			val = vmcs_read64(GUEST_RSP);
		else
			val = ((unsigned long *)guest_regs)[15 - reg];

		if (cr == 0 || cr == 4) {
			vmx_skip_emulated_instruction(X86_INST_LEN_MOV_TO_CR);
			/* TODO: check for #GP reasons */
			vmx_set_guest_cr(cr, val);
			if (cr == 0 && val & X86_CR0_PG)
				update_efer();
			return true;
		}
		break;
	default:
		break;
	}
	panic_printk("FATAL: Unhandled CR access, qualification %x\n",
		     exit_qualification);
	return false;
}

static bool vmx_handle_apic_access(struct registers *guest_regs,
				   struct per_cpu *cpu_data)
{
	unsigned int inst_len, offset;
	unsigned long page_table_addr;
	u64 qualification;
	bool is_write;

	qualification = vmcs_read64(EXIT_QUALIFICATION);

	switch (qualification & APIC_ACCESS_TYPE_MASK) {
	case APIC_ACCESS_TYPE_LINEAR_READ:
	case APIC_ACCESS_TYPE_LINEAR_WRITE:
		is_write = !!(qualification & APIC_ACCESS_TYPE_LINEAR_WRITE);
		offset = qualification & APIC_ACCESS_OFFET_MASK;
		if (offset & 0x00f)
			break;

		page_table_addr = vmcs_read64(GUEST_CR3) & PAGE_ADDR_MASK;

		inst_len = apic_mmio_access(guest_regs, cpu_data,
					    vmcs_read64(GUEST_RIP),
					    page_table_addr, offset >> 4,
					    is_write);
		if (!inst_len)
			return false;

		vmx_skip_emulated_instruction(inst_len);
		return true;
	}
	panic_printk("FATAL: Unhandled APIC access, "
		     "qualification %x\n", qualification);
	return false;
}

static void dump_vm_exit_details(u32 reason)
{
	panic_printk("qualification %x\n", vmcs_read64(EXIT_QUALIFICATION));
	panic_printk("vectoring info: %x interrupt info: %x\n",
		     vmcs_read32(IDT_VECTORING_INFO_FIELD),
		     vmcs_read32(VM_EXIT_INTR_INFO));
	if (reason == EXIT_REASON_EPT_VIOLATION ||
	    reason == EXIT_REASON_EPT_MISCONFIG)
		panic_printk("guest phys addr %p guest linear addr: %p\n",
			     vmcs_read64(GUEST_PHYSICAL_ADDRESS),
			     vmcs_read64(GUEST_LINEAR_ADDRESS));
}

static void dump_guest_regs(struct registers *guest_regs)
{
	panic_printk("RIP: %p RSP: %p FLAGS: %x\n", vmcs_read64(GUEST_RIP),
		     vmcs_read64(GUEST_RSP), vmcs_read64(GUEST_RFLAGS));
	panic_printk("RAX: %p RBX: %p RCX: %p\n", guest_regs->rax,
		     guest_regs->rbx, guest_regs->rcx);
	panic_printk("RDX: %p RSI: %p RDI: %p\n", guest_regs->rdx,
		     guest_regs->rsi, guest_regs->rdi);
	panic_printk("CS: %x BASE: %p AR-BYTES: %x EFER.LMA %d\n",
		     vmcs_read64(GUEST_CS_SELECTOR),
		     vmcs_read64(GUEST_CS_BASE),
		     vmcs_read32(GUEST_CS_AR_BYTES),
		     !!(vmcs_read32(VM_ENTRY_CONTROLS) & VM_ENTRY_IA32E_MODE));
	panic_printk("CR0: %p CR3: %p CR4: %p\n", vmcs_read64(GUEST_CR0),
		     vmcs_read64(GUEST_CR3), vmcs_read64(GUEST_CR4));
	panic_printk("EFER: %p\n", vmcs_read64(GUEST_IA32_EFER));
}

void vmx_handle_exit(struct registers *guest_regs, struct per_cpu *cpu_data)
{
	u32 reason = vmcs_read32(VM_EXIT_REASON);
	enum nvmx_return nvmx_result;
	int sipi_vector;

	if (reason & EXIT_REASONS_FAILED_VMENTRY) {
		panic_printk("FATAL: VM-Entry failure, reason %d\n",
			     (u16)reason);
		goto dump_and_stop;
	}

	nvmx_result = nvmx_handle_exit(reason, guest_regs, cpu_data);
	if (nvmx_result == NVMX_HANDLED)
		return;
	else if (nvmx_result == NVMX_FAILED)
		goto dump_and_stop;

	switch (reason) {
	case EXIT_REASON_EXCEPTION_NMI:
		asm volatile("int %0" : : "i" (NMI_VECTOR));
		/* fall through */
	case EXIT_REASON_PREEMPTION_TIMER:
		vmx_disable_preemption_timer();
		sipi_vector = apic_handle_events(cpu_data);
		if (sipi_vector >= 0) {
			printk("CPU %d received SIPI, vector %x\n",
			       cpu_data->cpu_id, sipi_vector);
			vmx_cpu_reset(guest_regs, cpu_data, sipi_vector);
		}
		return;
	case EXIT_REASON_CPUID:
		vmx_skip_emulated_instruction(X86_INST_LEN_CPUID);
		guest_regs->rax &= 0xffffffff;
		guest_regs->rbx &= 0xffffffff;
		guest_regs->rcx &= 0xffffffff;
		guest_regs->rdx &= 0xffffffff;
		__cpuid((u32 *)&guest_regs->rax, (u32 *)&guest_regs->rbx,
			(u32 *)&guest_regs->rcx, (u32 *)&guest_regs->rdx);
		return;
	case EXIT_REASON_VMCALL:
		vmx_skip_emulated_instruction(X86_INST_LEN_VMCALL);
		switch (guest_regs->rax) {
		case JAILHOUSE_HC_DISABLE:
			guest_regs->rax = shutdown(cpu_data);
			if (guest_regs->rax == 0) {
				vtd_shutdown();
				vmx_cpu_deactivate_vmm(guest_regs, cpu_data);
			}
			break;
		case JAILHOUSE_HC_CELL_CREATE:
			guest_regs->rax = cell_create(cpu_data,
						      guest_regs->rdi);
			break;
		default:
			printk("CPU %d: Unknown vmcall %d, RIP: %p\n",
			       cpu_data->cpu_id, guest_regs->rax,
			       vmcs_read64(GUEST_RIP) - X86_INST_LEN_VMCALL);
			guest_regs->rax = -ENOSYS;
			break;
		}
		return;
	case EXIT_REASON_CR_ACCESS:
		if (vmx_handle_cr(guest_regs, cpu_data))
			return;
		break;
	case EXIT_REASON_MSR_READ:
		vmx_skip_emulated_instruction(X86_INST_LEN_RDMSR);
		if (guest_regs->rcx >= MSR_X2APIC_BASE &&
		    guest_regs->rcx <= MSR_X2APIC_END) {
			x2apic_handle_read(guest_regs);
			return;
		}
		panic_printk("FATAL: Unhandled MSR read: %08x\n",
			     guest_regs->rcx);
		break;
	case EXIT_REASON_MSR_WRITE:
		vmx_skip_emulated_instruction(X86_INST_LEN_WRMSR);
		if (guest_regs->rcx == MSR_X2APIC_ICR) {
			apic_handle_icr_write(cpu_data, guest_regs->rax,
					      guest_regs->rdx);
			return;
		}
		if (guest_regs->rcx >= MSR_X2APIC_BASE &&
		    guest_regs->rcx <= MSR_X2APIC_END) {
			x2apic_handle_write(guest_regs);
			return;
		}
		panic_printk("FATAL: Unhandled MSR write: %08x\n",
			     guest_regs->rcx);
		break;
	case EXIT_REASON_APIC_ACCESS:
		if (vmx_handle_apic_access(guest_regs, cpu_data))
			return;
		break;
	default:
		panic_printk("FATAL: Unhandled VM-Exit, reason %d, ",
			     (u16)reason);
		dump_vm_exit_details(reason);
		break;
	}
dump_and_stop:
	dump_guest_regs(guest_regs);
	panic_stop(cpu_data);
}

void vmx_entry_failure(struct per_cpu *cpu_data)
{
	panic_printk("FATAL: vmresume failed, error %d\n",
		     vmcs_read32(VM_INSTRUCTION_ERROR));
	panic_stop(cpu_data);
}<|MERGE_RESOLUTION|>--- conflicted
+++ resolved
@@ -294,9 +294,6 @@
 	return ok;
 }
 
-<<<<<<< HEAD
-bool vmcs_host_setup(struct per_cpu *cpu_data)
-=======
 static bool vmx_set_guest_segment(const struct segment *seg,
 				  unsigned long selector_field)
 {
@@ -310,8 +307,7 @@
 	return ok;
 }
 
-static bool vmcs_setup(struct per_cpu *cpu_data)
->>>>>>> e4e7fbe3
+bool vmcs_host_setup(struct per_cpu *cpu_data)
 {
 	struct desc_table_reg dtr;
 
